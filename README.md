# Fabrikator

Fabrikator is a proof-of-concept application for developing objects with electronics and 3D printed parts. It helps users create projects that combine various components like RC planes, smart devices, and other electronic or 3D printed elements.

## Features

- Create and manage multiple projects
- AI-powered project requirements analysis
- Material management and part selection
- Integrated AI chat assistant
- Interactive project workspace
- Wiring diagram generation
- Component management and validation

## Tech Stack

- **Frontend**: React with TypeScript, Material-UI, Konva for canvas rendering
- **Backend**: Node.js with Express, TypeScript
- **Database**: PostgreSQL with Prisma ORM
- **AI Integration**: OpenAI API

## Prerequisites

Before setting up the application, ensure you have the following installed:

- [Node.js](https://nodejs.org/) (version 16 or higher)
- [PostgreSQL](https://www.postgresql.org/) database
- npm or yarn package manager

## Installation & Setup

### Option 1: Docker Setup (Recommended)

The easiest way to run Fabrikator is using Docker. This method automatically sets up the entire application stack including the database, backend, and frontend.

#### Prerequisites
- [Docker](https://docs.docker.com/get-docker/) (version 20.10 or higher)
- [Docker Compose](https://docs.docker.com/compose/install/) (version 2.0 or higher)

#### Quick Start

1. **Clone the Repository:**
   ```bash
   git clone <repository-url>
   cd fabrikator
   ```

2. **Configure Environment:**
   ```bash
   cp env.example .env
   ```
   
   Edit the `.env` file and add your OpenAI API key:
   ```env
   OPENAI_API_KEY=your-openai-api-key-here
   ```

   3. **Start the Application:**
   ```bash
   # Use the automated startup script (recommended)
   ./docker-start.sh
   
   # Or manually:
   # docker-compose up -d
   # docker-compose up migrate
   ```

4. **Access the Application:**
   - Frontend: http://localhost:3000
   - Backend API: http://localhost:3001
   - Database: localhost:5432

#### Docker Management Commands

```bash
# View logs
docker-compose logs -f [service_name]

# Stop all services
docker-compose down

# Rebuild and restart
docker-compose up -d --build

# Reset database (WARNING: destroys all data)
docker-compose down -v
docker volume rm fabrikator-postgres-data
```

### Option 2: Manual Setup

If you prefer to run the application manually without Docker:

#### 1. Clone the Repository

```bash
git clone <repository-url>
cd fabrikator
```

#### 2. Database Setup

1. Create a PostgreSQL database for the application
2. Note your database connection details (host, port, database name, username, password)

#### 3. Backend Setup

Navigate to the backend directory and install dependencies:

```bash
cd backend
npm install
```

#### 4. Environment Configuration

Create a `.env` file in the backend directory:

```bash
cp env.example .env
```

Edit the `.env` file with your configuration:

```env
# Database connection string
DATABASE_URL="postgresql://username:password@localhost:5432/fabrikator_db"

# AI Configuration
# Supported providers: openai, claude, gemini
AI_PROVIDER="openai"

# OpenAI Configuration (default)
OPENAI_API_KEY="your-openai-api-key-here"
OPENAI_MODEL="gpt-4"

# Claude (Anthropic) Configuration
CLAUDE_API_KEY="your-claude-api-key-here"
CLAUDE_MODEL="claude-3-sonnet-20240229"

# Gemini (Google) Configuration
GEMINI_API_KEY="your-gemini-api-key-here"
GEMINI_MODEL="gemini-1.5-flash"

# Server Configuration
PORT=3001
```

<<<<<<< HEAD
#### 5. Database Migration
=======
#### AI Provider Configuration

Fabrikator supports multiple AI providers. Choose one by setting the `AI_PROVIDER` environment variable:

**OpenAI (Default)**
- Set `AI_PROVIDER="openai"`
- Get your API key from [OpenAI Platform](https://platform.openai.com/api-keys)
- Available models: `gpt-4`, `gpt-4-turbo-preview`, `gpt-3.5-turbo`, `gpt-4o`, `gpt-4o-mini`

**Claude (Anthropic)**
- Set `AI_PROVIDER="claude"`
- Get your API key from [Anthropic Console](https://console.anthropic.com/)
- Available models: `claude-3-opus-20240229`, `claude-3-sonnet-20240229`, `claude-3-haiku-20240307`, `claude-3-5-sonnet-20241022`

**Gemini (Google)**
- Set `AI_PROVIDER="gemini"`
- Get your API key from [Google AI Studio](https://makersuite.google.com/app/apikey)
- Available models: `gemini-1.5-flash`, `gemini-1.5-pro`, `gemini-pro`

You only need to configure the API key for the provider you want to use.

### 5. Database Migration
>>>>>>> af46870c

Run Prisma migrations to set up the database schema:

```bash
# Generate Prisma client
npm run db:generate

# Run database migrations
npm run db:migrate
```

#### 6. Frontend Setup

In a new terminal, navigate to the root directory and install frontend dependencies:

```bash
cd ..  # Back to root directory
npm install
```

## Running the Application

### Docker (Recommended)

```bash
# Use the automated startup script
./docker-start.sh

# Or manually start services
docker-compose up -d
docker-compose up migrate
```

### Manual Development Mode

1. **Start the Backend Server:**
   ```bash
   cd backend
   npm run dev
   ```
   The backend server will start on `http://localhost:3001`

2. **Start the Frontend Development Server:**
   ```bash
   # In a new terminal, from root directory
   npm start
   ```
   The frontend will start on `http://localhost:3000`

### Manual Production Mode

1. **Build the Backend:**
   ```bash
   cd backend
   npm run build
   npm start
   ```

2. **Build the Frontend:**
   ```bash
   # From root directory
   npm run build
   ```

## Available Scripts

### Docker Scripts

- `./docker-start.sh` - **Automated startup with environment validation**
- `./docker-stop.sh` - **Stop all services safely**
- `docker logs fabrikator-backend -f` - View backend logs
- `docker logs fabrikator-frontend -f` - View frontend logs
- `docker exec fabrikator-backend printenv | grep OPENAI` - Check API key status
- `docker-compose build` - Rebuild images only

### Backend Scripts (Manual Setup)

- `npm run dev` - Start development server with hot reload
- `npm run build` - Build the TypeScript code
- `npm start` - Start production server
- `npm run db:migrate` - Run database migrations
- `npm run db:generate` - Generate Prisma client
- `npm run db:studio` - Open Prisma Studio for database management

### Frontend Scripts (Manual Setup)

- `npm start` - Start development server
- `npm run build` - Build for production
- `npm test` - Run tests

## Troubleshooting

### Docker Issues

**Services won't start:**
```bash
# Check if ports are already in use
docker-compose down
docker system prune -f
docker-compose up -d
```

**Database connection issues:**
```bash
# Reset database volume
docker-compose down -v
docker volume rm fabrikator-postgres-data
docker-compose up -d
```

**Build failures:**
```bash
# Clean Docker cache and rebuild
docker system prune -a
docker-compose build --no-cache
```

### Common Issues

- **Port conflicts**: Ensure ports 3000, 3001, and 5432 are available
- **Environment variables**: Make sure your `.env` file contains a valid `OPENAI_API_KEY`
- **Database migrations**: Run migrations after first setup: `docker-compose up migrate`

### OpenAI API Key Issues

**Symptoms**: AI project creation returns 500 errors, backend logs show 401 from OpenAI

**Check API key in container**:
```bash
docker exec fabrikator-backend printenv OPENAI_API_KEY
```

**If key is empty or wrong**:
1. Check your `.env` file: `cat .env | grep OPENAI`
2. Restart backend: `./docker-stop.sh && ./docker-start.sh`
3. Verify: `docker exec fabrikator-backend printenv OPENAI_API_KEY`

**Test AI functionality**:
```bash
curl -X POST http://localhost:3001/api/projects/create-from-prompt \
  -H "Content-Type: application/json" \
  -d '{"prompt":"Test LED project"}'
```

## Architecture

The Dockerized Fabrikator application consists of:

- **Frontend Container**: React app served by Nginx with optimized production build
- **Backend Container**: Node.js API server with Prisma ORM
- **Database Container**: PostgreSQL 15 with persistent volume storage
- **Migration Service**: One-time container for database schema setup

All services communicate through a dedicated Docker network with health checks and proper dependency management.<|MERGE_RESOLUTION|>--- conflicted
+++ resolved
@@ -146,9 +146,6 @@
 PORT=3001
 ```
 
-<<<<<<< HEAD
-#### 5. Database Migration
-=======
 #### AI Provider Configuration
 
 Fabrikator supports multiple AI providers. Choose one by setting the `AI_PROVIDER` environment variable:
@@ -170,8 +167,7 @@
 
 You only need to configure the API key for the provider you want to use.
 
-### 5. Database Migration
->>>>>>> af46870c
+#### 5. Database Migration
 
 Run Prisma migrations to set up the database schema:
 
